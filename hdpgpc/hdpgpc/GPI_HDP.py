--- conflicted
+++ resolved
@@ -251,21 +251,12 @@
         # transAlpha represent a factor of prior probability of state-state transition
         # startAlpha represent a factor of prior probability of starting state
         # kappa represent the sticky factor of self transition
-<<<<<<< HEAD
+
         # self.gamma = 700.0
         # self.transAlpha = 1400.0
         # self.startAlpha = 1400.0
         # self.kappa = 0.0
-=======
-        self.gamma = 0.5
-        self.transAlpha = 0.5
-        self.startAlpha = 0.5
-        self.kappa = 0.0
->>>>>>> f2650bd6
-        # self.gamma = 100.0
-        # self.transAlpha = 200.0
-        # self.startAlpha = 200.0
-        # self.kappa = 0.0
+
         self.gamma = 0.5
         self.transAlpha = 0.5
         self.startAlpha = 0.5
@@ -684,7 +675,6 @@
         -------
         self : returns an instance of self.
         """
-<<<<<<< HEAD
         # # Redefine HDP hyperparams for batch inclusion
         self.gamma = 0.8
         self.transAlpha = 0.8
@@ -696,14 +686,6 @@
         print("startAlpha: " + str(self.startAlpha))
         print("kappa: " + str(self.kappa))
         print("---------------------------------", flush=True)
-=======
-        #Redefine HDP hyperparams for batch inclusion
-        self.gamma = 2.0
-        self.transAlpha = 2.0
-        self.startAlpha = 2.0
-        self.kappa = 0.0
-
->>>>>>> f2650bd6
         n_samples = np.array(y_trains).shape[0]
         n_outputs = np.array(y_trains).shape[2]
         t = self.T
@@ -784,13 +766,8 @@
             if self.T > 1:
                 elbo_ = self.calcELBO_NonlinearTerms(resp=self.cond_to_numpy(self.cond_cpu(resp)),
                                                              respPair=self.cond_to_numpy(self.cond_cpu(respPair)))
-<<<<<<< HEAD
                 print('\n-------End Lower Bound Iteration ' + str(iteration) + '-------')
                 q_obs, elbo_lin = self.compute_q_elbo(resp, respPair, self.weight_mean(q), self.weight_mean(q_lat), self.gpmodels, self.M, snr='saved', post=False)
-=======
-
-                q_obs, elbo_lin = self.compute_q_elbo(resp, respPair, self.weight_mean(q), self.weight_mean(q_lat), self.gpmodels, self.M, snr='saved', prev=False)
->>>>>>> f2650bd6
                 elbo_ = elbo_ + elbo_lin + q_obs
                 print("ELBO + Nonlinear: "+ str(elbo_))
                 iteration = iteration + 1
@@ -802,13 +779,8 @@
                 resp_group = torch.sum(resp, axis=0)
                 self.train_elbo.append(elbo_)
                 self.resp_assigned.append(torch.where(resp == 1.0)[1])
-<<<<<<< HEAD
                 if (torch.where(resp_group==0.0)[0].shape[0] > 1.0 or
                         (len(self.resp_assigned) >1 and torch.all(self.resp_assigned[-2] == self.resp_assigned[-1]))):
-=======
-                if ((np.isclose(elbo, elbo_, rtol=1e-5) and resp_group[-1] < 1.0) or
-                        torch.where(resp_group==0.0)[0].shape[0] > 1.0):
->>>>>>> f2650bd6
                     if warp_computed or not warp:
                         if not warp:
                             self.y_train = y_trains
@@ -856,24 +828,7 @@
         """
         startStateCount = resp[0]
         transStateCount = torch.sum(respPair, axis=0)
-<<<<<<< HEAD
         M = resp.shape[1]
-=======
-        if prev:
-            if transStateCount[0,0] == torch.sum(transStateCount):
-                M = resp.shape[1] - 1
-                rho_, omega_, transTheta_, startTheta_ = self.temp_reinit_global_params(1,
-                                                                                        torch.clone(transStateCount[:M, :M]),
-                                                                                        torch.clone(startStateCount[:M]))
-            else:
-                M = resp.shape[1]-1
-                rho_, omega_, transTheta_, startTheta_ = self.temp_reinit_global_params(M-1, torch.clone(transStateCount[:M,:M]),
-                                                                                       torch.clone(startStateCount[:M]))
-                for giter in range(4):
-                    transTheta_, startTheta_ = self._calcThetaFull(self.cond_cuda(torch.clone(transStateCount[:M,:M])),
-                                                                   self.cond_cuda(torch.clone(startStateCount[:M])), M, rho=rho_)
-                    rho_, omega_ = self.find_optimum_rhoOmega(startTheta_, transTheta_, rho=rho_, omega=omega_, M=M)
->>>>>>> f2650bd6
 
         # Augment suff stats to be sure have 0 in final column,
         # which represents inactive states.
@@ -886,7 +841,6 @@
         if self.rho.shape[0] == M:
             rho_ = torch.clone(self.rho)
             omega_ = torch.clone(self.omega)
-<<<<<<< HEAD
         else:
             rho_, omega_, transTheta_, startTheta_ = self.temp_reinit_global_params(M, torch.clone(transStateCount),
                                                                                     torch.clone(startStateCount))
@@ -929,21 +883,6 @@
         #         omega_ = torch.clone(self.omega)
         #         transTheta_, startTheta_ = self._calcThetaPost(self.cond_cuda(torch.clone(transStateCount)),
         #                                                     self.cond_cuda(torch.clone(startStateCount)), M)
-=======
-            for giter in range(2):
-                transTheta_, startTheta_ = self._calcThetaFull(self.cond_cuda(torch.clone(transStateCount)),
-                                                               self.cond_cuda(torch.clone(startStateCount)), rho=rho_)
-                rho_, omega_ = self.find_optimum_rhoOmega(startTheta_, transTheta_, rho=rho_, omega=omega_)
-        return self.calcELBO_LinearTerms(rho=self.cond_to_numpy(self.cond_cpu(rho_)),
-                                  omega=self.cond_to_numpy(self.cond_cpu(omega_)),
-                                  alpha=self.transAlpha,
-                                  startAlpha=self.startAlpha,
-                                  kappa=self.kappa, gamma=self.gamma,
-                                  transTheta=self.cond_to_numpy(self.cond_cpu(transTheta_)),
-                                  startTheta=self.cond_to_numpy(self.cond_cpu(startTheta_)),
-                                  startStateCount=self.cond_to_numpy(self.cond_cpu(startStateCount)),
-                                  transStateCount=self.cond_to_numpy(torch.clone(self.cond_cpu(transStateCount))))
->>>>>>> f2650bd6
 
 
         return self.calcELBO_LinearTerms(rho=self.cond_to_numpy(self.cond_cpu(rho_)),
@@ -1086,15 +1025,11 @@
             print("Not first estimated q.")
         if not reallocate:
             while True:
-<<<<<<< HEAD
                 M = resp.shape[1]
-=======
->>>>>>> f2650bd6
                 resp, respPair, q, q_lat, snr, y_trains_w, gpmodels = self.estimate_q_all( M, x_trains=x_trains, y_trains=y_trains, y_trains_w=y_trains_w,
                                                resp=resp, respPair=respPair, q_=q, q_lat_=q_lat, snr_=snr, startPi=startPi, transPi=transPi,
                                                reparam=reparam)
                 self.gpmodels = gpmodels
-<<<<<<< HEAD
                 if resp.shape[1] > self.M:
                     q_post, elbo_post = self.compute_q_elbo(resp, respPair, self.weight_mean(q),
                                                             self.weight_mean(q_lat), self.gpmodels, self.M, snr='saved',
@@ -1103,10 +1038,6 @@
                     q_post, elbo_post = self.compute_q_elbo(resp, respPair, self.weight_mean(q),
                                                             self.weight_mean(q_lat), self.gpmodels, self.M, snr='saved',
                                                             post=False)
-=======
-                print("Current resp: "+str(torch.sum(resp, axis=0)))
-                q_post, elbo_post = self.compute_q_elbo(resp, respPair, self.weight_mean(q), self.weight_mean(q_lat), self.gpmodels, self.M, snr='saved')
->>>>>>> f2650bd6
                 print("ELBO_reduction: "+str(((q_post + elbo_post) - (q_bas + elbo_bas)).item()))
                 if (torch.isclose(q_bas + elbo_bas, q_post + elbo_post, rtol=1e-5) and i > 0) or i==10:# or reparam:
                     if not reparam:
@@ -1212,25 +1143,11 @@
             new_indexes = torch.where(torch.sum(np.abs(resp - resp_temp), dim=1) > 1.0)[0]
             print(">>> Prev -------")
             q_bas, elbo_bas = self.compute_q_elbo(resp, respPair, self.weight_mean(q_, snr_), self.weight_mean(q_lat_, snr_),
-<<<<<<< HEAD
                                                   self.gpmodels, M, snr=snr_, post=False)
             print(">>> Post -------")
             q_bas_post, elbo_post = self.compute_q_elbo(resp_temp, respPair_temp, self.weight_mean(q, snr_aux), self.weight_mean(q_lat, snr_aux),
                                                         gpmodels_temp, M, snr=snr_aux, post=False)
             update_snr = True
-=======
-                                                  self.gpmodels, M, snr=snr_, prev=False)
-            q_bas_post, elbo_post = self.compute_q_elbo(resp_temp, respPair_temp, self.weight_mean(q, snr_aux), self.weight_mean(q_lat, snr_aux),
-                                                        gpmodels_temp, M, snr=snr_aux, prev=False)
-            update_snr = True
-            print("Sum resp_temp: " + str(torch.sum(resp_temp, dim=0)))
-            print("Q_bas: " + str(q_bas) + ", Q_lat: " + str(
-                torch.sum(self.weight_mean(q_lat_, snr_)[torch.where(resp.int() > 0.99)])* self.dynamic_factor) + ", Elbo_bas: " + str(
-                elbo_bas))
-            print("Q_bas_post: " + str(q_bas_post) + ", Q_lat: " + str(torch.sum(
-                self.weight_mean(q_lat, snr_aux)[torch.where(resp_temp.int() > 0.99)])* self.dynamic_factor) + ", Elbo_post: " + str(
-                elbo_post))
->>>>>>> f2650bd6
             if torch.all(torch.sum(resp_temp, dim=0)[:-1] >= 1.0):
                 if q_bas < q_bas_post:
                     if not q_bas + elbo_bas < q_bas_post + elbo_post:
@@ -1310,19 +1227,11 @@
                         f_ind_new_potential_def[j_] = f_ind_new
                         j_ = j_ + 1
                         break
-<<<<<<< HEAD
         #ord_ = torch.argsort(potential_q[f_ind_new_potential_def[:n_steps]])#, descending=True)
         #f_ind_new_potential_def[:n_steps] = f_ind_new_potential_def[ord_]
         # Adding 5 possible potential indexes not by q.
         #f_ind_new_potential_def = torch.concatenate([f_ind_new_potential_def,f_ind_new_q_def])
         #n_steps = n_steps + 5
-=======
-        # ord_ = torch.argsort(potential_q[f_ind_new_potential_def[:n_steps]])#, descending=True)
-        # f_ind_new_potential_def[:n_steps] = f_ind_new_potential_def[ord_]
-        # Adding 5 possible potential indexes not by q.
-        # f_ind_new_potential_def = torch.concatenate([f_ind_new_potential_def,f_ind_new_q_def])
-        # n_steps = n_steps + 5
->>>>>>> f2650bd6
         step = 0
         last_indexes = torch.tensor([-1])
         q = torch.clone(q_aux)
@@ -1376,7 +1285,6 @@
                         self.coupled_state_coef(alpha, beta, transPi, q_norm, margprob), axis=1)
                     resp_temp = torch.exp(resplog_temp)
                     respPair_temp = torch.exp(respPairlog_temp)
-<<<<<<< HEAD
                     #resp_temp, respPair_temp = self.refill_resp(resp_temp, respPair_temp)
 
                     # Reallocating resp to preserve order.
@@ -1403,33 +1311,6 @@
                                                                                      q_lat=q_lat__[:, reorder[m], ld],
                                                                                      snr=self.snr_norm[:, ld])
                                 snr_aux[:, m, ld] = self.compute_snr(y_trains_w[:, :, ld], gp)
-=======
-                    resp_temp, respPair_temp = self.refill_resp(resp_temp, respPair_temp)
-
-
-                    #Reallocating resp to preserve order.
-                    resp_per_group_temp = torch.sum(resp_temp, axis=0)
-                    reorder = torch.argsort(resp_per_group_temp, descending=True)
-                    resp_temp = resp_temp[:,reorder]
-
-                    #Compute chosen model conditioned on new resp
-                    #Update all models conditioned on new resp if it has changed
-                    gpmodels_temp = [[] for _ in range(self.n_outputs)]
-                    for ld in range(self.n_outputs):
-                        for m in range(M):
-                            if reorder[m] == M-1:
-                                #gp = self.gpmodel_deepcopy(self.gpmodels[ld][m_chosen])
-                                # If uncommented then new GP is used for a new model, more expensive but official model.
-                                gp = self.create_gp_default(i=reorder[m])
-                                if gp.fitted:
-                                    gp.reinit_LDS(save_last=False)
-                                    gp.reinit_GP(save_last=False)
-                                q[:, m, ld], q_lat[:, m, ld] = gp.full_pass_weighted(x_trains, y_trains_w[:,:,[ld]],
-                                                                    resp_temp[:, m], q=q_[:,reorder[m], ld],
-                                                                    q_lat=q_lat[:, reorder[m], ld],
-                                                                    snr=self.snr_norm[:,ld])
-                                snr_aux[:, m, ld] = self.compute_snr(y_trains_w[:, :, ld], gp.f_star[-1].T[0])
->>>>>>> f2650bd6
                             else:
                                 gp = self.gpmodel_deepcopy(self.gpmodels[ld][reorder[m]])
                                 if not torch.equal(resp[:, reorder[m]].long(), resp_temp[:, m].long()):
@@ -1444,27 +1325,17 @@
                                                                                          snr=self.snr_norm[:, ld])
                                     snr_aux[:, m, ld] = self.compute_snr(y_trains_w[:, :, ld], gp)
                                 else:
-<<<<<<< HEAD
                                     q[:, m, ld] = torch.clone(q__[:, reorder[m], ld])
                                     q_lat[:, m, ld] = torch.clone(q_lat__[:, reorder[m], ld])
                                     snr_aux[:, m, ld] = torch.clone(snr__[:, reorder[m], ld])
                             gpmodels_temp[ld].append(gp)
 
                     # Recompute resp
-=======
-                                    q[:, m, ld] = torch.clone(q_[:, reorder[m], ld])
-                                    q_lat[:, m, ld] = torch.clone(q_lat_[:, reorder[m], ld])
-                                    snr_aux[:, m, ld] = torch.clone(snr_[:, reorder[m], ld])
-                            gpmodels_temp[ld].append(gp)
-
-                    #Recompute resp
->>>>>>> f2650bd6
                     q_mean = self.weight_mean(q, snr_aux)
                     q_norm, _ = self.LogLik(q_mean)
                     alpha, margprob = self.forward(startPi, transPi, q_norm)
                     beta = self.backward(transPi, q_norm, margprob)
                     resplog_temp, _ = self.LogLik(torch.log(alpha * beta), axis=1)
-<<<<<<< HEAD
                     respPairlog_temp, _ = self.LogLik(
                         self.coupled_state_coef(alpha, beta, transPi, q_norm, margprob), axis=1)
                     resp_temp = torch.exp(resplog_temp)
@@ -1507,51 +1378,6 @@
 
                     update_snr = True
 
-=======
-                    respPairlog_temp, _ = self.LogLik(self.coupled_state_coef(alpha, beta, transPi, q_norm, margprob), axis=1)
-                    resp_temp = torch.exp(resplog_temp)
-                    respPair_temp = torch.exp(respPairlog_temp)
-                    resp_temp, respPair_temp = self.refill_resp(resp_temp, respPair_temp)
-                    q_bas, elbo_bas = self.compute_q_elbo(resp_temp, respPair_temp, self.weight_mean(q, snr_aux),
-                                                          self.weight_mean(q_lat, snr_aux), gpmodels_temp, M,
-                                                          snr=snr_aux)
-                    i__ = 0
-                    while True:
-                        resp_temp, respPair_temp, q, q_lat, snr_aux, y_trains_w, gpmodels_temp = self.estimate_q_all(M,
-                                                                                                                     x_trains=x_trains,
-                                                                                                                     y_trains=y_trains,
-                                                                                                                     y_trains_w=y_trains_w,
-                                                                                                                     resp=resp_temp,
-                                                                                                                     respPair=respPair_temp,
-                                                                                                                     q_=q,
-                                                                                                                     q_lat_=q_lat,
-                                                                                                                     snr_=snr_aux,
-                                                                                                                     startPi=startPi,
-                                                                                                                     transPi=transPi,
-                                                                                                                     gpmodels=gpmodels_temp,
-                                                                                                                     reparam=reparam)
-                        print("Current resp: " + str(torch.sum(resp_temp, axis=0)))
-                        q_post, elbo_post = self.compute_q_elbo(resp_temp, respPair_temp, self.weight_mean(q, snr_aux),
-                                                                self.weight_mean(q_lat, snr_aux), gpmodels_temp, M,
-                                                                snr=snr_aux)
-                        print("ELBO_reduction: " + str(((q_post + elbo_post) - (q_bas + elbo_bas)).item()))
-                        if (torch.isclose(q_bas + elbo_bas, q_post + elbo_post,
-                                          rtol=1e-5) and i__ > 0) or i__ == 10:  # or reparam:
-                            break
-                        q_bas = q_post
-                        elbo_bas = elbo_post
-                        i__ = i__ + 1
-
-                    new_indexes = torch.where(torch.sum(np.abs(resp - resp_temp), dim=1) > 1.0)[0]
-                    q_bas, elbo_bas = self.compute_q_elbo(resp, respPair, self.weight_mean(q_, snr_), self.weight_mean(q_lat_, snr_), self.gpmodels, self.M, snr=snr_, prev=False)
-                    q_bas_post, elbo_post = self.compute_q_elbo(resp_temp, respPair_temp, self.weight_mean(q, snr_aux), self.weight_mean(q_lat, snr_aux), gpmodels_temp, M, snr=snr_aux)
-
-                    update_snr = True
-
-                    print("Sum resp_temp: "+str(torch.sum(resp_temp,dim=0)))
-                    print("Q_bas: " + str(q_bas) + ", Q_lat: " + str(torch.sum(self.weight_mean(q_lat_, snr_)[torch.where(resp.int() > 0.99)]) * self.dynamic_factor) + ", Elbo_bas: " + str(elbo_bas))
-                    print("Q_bas_post: " + str(q_bas_post) + ", Q_lat: " + str(torch.sum(self.weight_mean(q_lat, snr_aux)[torch.where(resp_temp.int() > 0.99)]) * self.dynamic_factor)+ ", Elbo_post: " + str(elbo_post))
->>>>>>> f2650bd6
                     if torch.all(torch.sum(resp_temp, dim=0) >= 1.0):
                         if q_bas < q_bas_post:
                             if not q_bas + elbo_bas < q_bas_post + elbo_post:
@@ -1581,7 +1407,6 @@
                        one_sample=False, verb=True):
         """ Method to compute ELBO terms.
         """
-<<<<<<< HEAD
         if one_sample:
             n_points = 1
         else:
@@ -1590,15 +1415,6 @@
         elbo_latent = torch.sum(q_lat[torch.where(resp.int() > 0.99)]) * self.dynamic_factor
         if post:
             elbo_bas = self.elbo_Linears(resp, respPair, post=post, one_sample=one_sample) * n_points
-=======
-        q_bas = torch.sum(q[torch.where(resp.int() > 0.99)]) * self.static_factor
-        elbo_latent = torch.sum(q_lat[torch.where(resp.int() > 0.99)]) * self.dynamic_factor# / q.shape[0]
-        if prev:
-            if torch.sum(resp, dim=0)[-1] < 1.0:
-                elbo_bas = self.elbo_Linears(resp, respPair, prev=prev)
-            else:
-                elbo_bas = self.elbo_Linears(resp, respPair)
->>>>>>> f2650bd6
         else:
             elbo_bas = self.elbo_Linears(resp, respPair, one_sample=one_sample) * n_points
         elbo_bas_LDS = 0
@@ -1640,11 +1456,6 @@
                 if sum_resp[i] < self.free_deg_MNIV:
                     #elb = elb + gp.return_LDS_param_likelihood(first=True)
                     if one_sample:
-<<<<<<< HEAD
-=======
-                        elb = elb + gp.return_LDS_param_likelihood(first=False) * frac[i] * 1.0
-                    else:
->>>>>>> f2650bd6
                         elb = elb + gp.return_LDS_param_likelihood(first=False) * frac[i] * 1.0
                     else:
                         elb = elb + gp.return_LDS_param_likelihood(first=True) * frac[i] * 1.0
@@ -1675,7 +1486,6 @@
         else:
             n_f = min(self.estimation_limit_def, y_trains.shape[0] - 1) if (
                 self.estimation_limit != np.PINF) else y_trains.shape[0] - 1
-<<<<<<< HEAD
         # gp = self.gpmodels[0][0]
         # q__ = torch.zeros(y_trains.shape[0])
         # for j, y in enumerate(y_trains[:,:,[0]]):
@@ -1700,34 +1510,11 @@
         samples_ = y_trains[1:n_f+1][:, :, 0].T
         var_y_y = torch.median(torch.diag(torch.linalg.multi_dot([(samples - torch.mean(samples, dim=1)[:,np.newaxis]), (samples - torch.mean(samples, dim=1)[:,np.newaxis]).T])) / n_f)# * 0.15
         var_y_y_ = torch.median(torch.diag(torch.linalg.multi_dot([(samples_ - samples), (samples_ - samples).T])) / n_f)# * 0.15
-=======
-        gp = self.gpmodels[0][0]
-        q__ = gp.full_pass_weighted(x_trains, y_trains[:, :, [0]], resp[:, 0], snr=self.snr_norm[:, 0])
-        f_ind = torch.argmax(q__)
-        gp = self.create_gp_default()
-        gp.include_weighted_sample(0, x_trains[f_ind], x_trains[f_ind], y_trains[f_ind, :, [0]], h=1.0)
-        q__ = gp.compute_sq_err_all(x_trains, y_trains[:, :, [0]])
-        n_samp = int(y_trains.shape[0]*0.4)
-        selected_beats = torch.argsort(q__, descending=True)[:n_samp]
-        resp_red = torch.zeros(resp.shape)
-        resp_red[selected_beats,0] = torch.ones(n_samp)
-        gp = self.create_gp_default()
-        gp.full_pass_weighted(x_trains, y_trains[:, :, [0]], resp_red[:, 0], snr=self.snr_norm[:, 0])
-        ind_ = -1
-        #noise = (torch.mean(torch.diag(gp.Sigma[ind_])) + torch.mean(torch.diag(gp.Gamma[ind_]))) / 2.0
-        var_y_y_ = torch.mean(torch.diag(gp.Gamma[ind_]))
-        var_y_y = torch.mean(torch.diag(gp.Sigma[ind_]))
-        # samples = y_trains[:n_f][:, :, 0].T
-        # samples_ = y_trains[1:n_f+1][:, :, 0].T
-        # var_y_y = torch.mean(torch.diag(torch.linalg.multi_dot([(samples - torch.mean(samples, dim=1)[:,np.newaxis]), (samples - torch.mean(samples, dim=1)[:,np.newaxis]).T])) / n_f)# * 0.15
-        # var_y_y_ = torch.mean(torch.diag(torch.linalg.multi_dot([(samples_ - samples), (samples_ - samples).T])) / n_f)# * 0.15
->>>>>>> f2650bd6
         kernel, ini_sigma, ini_gamma, ini_outputscale, bound_sigma, bound_gamma, bound_noise_warp, annealing, method_compute_warp, \
             model_type, recursive_warp, warp_updating, inducing_points, estimation_limit, free_deg_MNIV = self.get_default_options()
         # Good results using 0.012
         # Good results using 0.02
         # Good results using 0.01.
-<<<<<<< HEAD
         # Good results using 0.018.
         # ini_Sigma = self.cond_to_torch(np.max([var_y_y, var_y_y_])) * 2.0
         # ini_Gamma = self.cond_to_torch(np.max([var_y_y, var_y_y_])) * 2.0
@@ -1735,13 +1522,6 @@
         ini_Gamma = var_y_y * 0.085
         #ini_Gamma = torch.sqrt(self.cond_to_torch(np.min([np.max([var_y_y_,var_y_y * 1.2]), var_y_y * 2.0])) * 0.5)
         #ini_Gamma = var_y_y * 0.012
-=======
-        # Good results using 0.018
-        ini_Sigma = var_y_y * 1.0
-        ini_Gamma = var_y_y_ * 1.0
-        #ini_Gamma = self.cond_to_torch(np.min([np.max([var_y_y_,var_y_y * 0.9]), var_y_y * 1.8])) * 0.012
-        #ini_Sigma = var_y_y * 2.0
->>>>>>> f2650bd6
         #ini_Gamma = self.cond_to_torch(np.min([np.max([var_y_y_,var_y_y * 1.2]), var_y_y * 2.5])) * 2.0
         #ini_Gamma = var_y_y_ * 1.0
         #ini_Sigma = self.cond_to_torch(10.0)
@@ -1831,26 +1611,16 @@
         if t > 0:
             q_aux[:-1, :self.q[-1].shape[1], :] = torch.clone(self.q[-1])
         for ld in range(self.n_outputs):
-<<<<<<< HEAD
             for m, gp in enumerate(self.gpmodels[ld]):
-=======
-            for m, gp in enumerate(self.gpmodels[ld][:-1]):
->>>>>>> f2650bd6
                 q_lat[:, m, ld] = gp.compute_q_lat_all(torch.from_numpy(np.array(self.x_train)), h_ini=1.0)
                 q_aux[-1, m, ld] = gp.log_sq_error(torch.from_numpy(np.array(self.x_train[-1])), y_mod[m][-1], i=-1)
                 #q_aux[[-1], m, ld] = self.estimate_new(t, gp, self.x_train[-1], y_mod[m][-1], h=1.0)
         if t > 0:
             resp, resp_log, respPair, respPair_log = self.variational_local_terms(q_aux, self.transTheta, self.startTheta)
-<<<<<<< HEAD
             q_all, elbo = self.compute_q_elbo(resp[:-1,:-1], respPair[:-1,:-1,:-1], self.weight_mean(q_aux)[:-1,:-1],
                                                               self.weight_mean(q_lat)[:-1,:-1],
                                                               self.gpmodels, self.M, snr='saved', post=False,
                                                               one_sample=True, verb=self.verbose)
-=======
-            q_all, elbo = self.compute_q_elbo(resp[:-1], respPair[:-1], self.weight_mean(q_aux)[:-1],
-                                                              self.weight_mean(q_lat)[:-1],
-                                                              self.gpmodels, self.M, prev=False, snr='saved', one_sample=True)
->>>>>>> f2650bd6
         if t > 0:
             # Define order
             q_ord = torch.argsort(self.weight_mean(q_aux)[-1,:-1], descending=True)
@@ -1892,23 +1662,12 @@
                         q_lat_post[:, m, ld] = post_gp.compute_q_lat_all(torch.from_numpy(np.array(self.x_train)), h_ini=1.0)
                         #q_post[[-1], m, ld] = self.estimate_new(t, post_gp, self.x_train[-1], y_mod[m][-1], h=1.0)
                     resp_post, resp_post_log, respPair_post, respPair_post_log = self.variational_local_terms(q_post, self.transTheta, self.startTheta, liks)
-<<<<<<< HEAD
                     q_bas_post, elbo_bas_post = self.compute_q_elbo(resp_post[:,:-1], respPair_post[:,:-1,:-1], self.weight_mean(q_post)[:,:-1],
                                                           self.weight_mean(q_lat_post)[:,:-1],
                                                           self.gpmodels, self.M, snr='saved', post=False, one_sample=True, verb=self.verbose)
                     elbo_bas_post = elbo_bas_post - elbo#/ np.log(self.T + 1)
                     q_bas_post = q_bas_post - q_all
 
-=======
-                    q_bas_post, elbo_bas_post = self.compute_q_elbo(resp_post, respPair_post, self.weight_mean(q_post),
-                                                          self.weight_mean(q_lat_post),
-                                                          self.gpmodels, self.M, snr='saved', prev=False, one_sample=True)
-                    elbo_bas_post = elbo_bas_post - elbo#/ np.log(self.T + 1)
-                    q_bas_post = q_bas_post - q_all
-                    if self.verbose:
-                        print("Q_prev: " + str(q_prev_post) + ", Elbo_prev: " + str(elbo_prev_post))
-                        print("Q_bas_post: " + str(q_bas_post) + ", Elbo_post: " + str(elbo_bas_post))
->>>>>>> f2650bd6
                     if q_bas_post + elbo_bas_post > q_prev_post + elbo_prev_post:
                         resp, resplog, respPair, respPairlog = self.variational_local_terms(q_post, self.transTheta, self.startTheta, liks)
                         q_chos = q_post
@@ -2257,12 +2016,8 @@
             q_new = gpmodel.log_sq_error(x_train, y, mean=mean_[-1], cov=cov_[-1], C=C_[-1], Sigma=Sigma_[-1], i=-1)#, first=True)
         return q_new
 
-<<<<<<< HEAD
     def estimate_q_all(self, M, x_trains, y_trains, y_trains_w, resp, respPair, q_, q_lat_, snr_, startPi, transPi,
                        gpmodels=None, reparam=False):
-=======
-    def estimate_q_all(self, M, x_trains, y_trains, y_trains_w, resp, respPair, q_, q_lat_, snr_, startPi, transPi, gpmodels=None, reparam=False):
->>>>>>> f2650bd6
         """ Internal method to converge the ELBO using the most recent assignation of the examples.
         """
         if gpmodels is None:
@@ -2295,20 +2050,12 @@
                         else:
                             # No added indexes so createtemp
                             gp = self.create_gp_default(i=reorder[m])
-<<<<<<< HEAD
                         q[:, m, ld], q_lat[:, m, ld] = gp.full_pass_weighted(x_trains, y_trains_w[:, :, [ld]],
                                                                              resp_temp[:, m],
                                                                              q=q_[:, reorder[m], ld],
                                                                              q_lat=q_lat[:, reorder[m], ld],
                                                                              snr=self.snr_norm[:, ld])
                         snr_aux[:, m, ld] = self.compute_snr(y_trains_w[:, :, ld], gp)
-=======
-                        q[:, m, ld], q_lat[:, m, ld] = gp.full_pass_weighted(x_trains, y_trains_w[:,:,[ld]], resp_temp[:, m],
-                                                                          q=q_[:, reorder[m], ld],
-                                                                          q_lat=q_lat[:, reorder[m], ld],
-                                                                          snr=self.snr_norm[:,ld])
-                        snr_aux[:, m, ld] = self.compute_snr(y_trains_w[:, :, ld], gp.f_star[-1].T[0])
->>>>>>> f2650bd6
                     else:
                         q[:, m, ld] = q_[:, reorder[m], ld]
                         q_lat[:, m, ld] = q_lat_[:, reorder[m], ld]
@@ -2317,20 +2064,12 @@
                     # New GP to add
                     gp = self.create_gp_default(i=reorder[m])
                     if len(indexes_[ld][m]) > 0.0:
-<<<<<<< HEAD
                         q[:, m, ld], q_lat[:, m, ld] = gp.full_pass_weighted(x_trains, y_trains_w[:, :, [ld]],
                                                                              resp_temp[:, m],
                                                                              q=q_[:, reorder[m], ld],
                                                                              q_lat=q_lat[:, reorder[m], ld],
                                                                              snr=self.snr_norm[:, ld])
                         snr_aux[:, m, ld] = self.compute_snr(y_trains_w[:, :, ld], gp)
-=======
-                        q[:, m, ld], q_lat[:, m, ld] = gp.full_pass_weighted(x_trains, y_trains_w[:,:,[ld]], resp_temp[:, m],
-                                                                        q=q_[:,reorder[m], ld],
-                                                                        q_lat=q_lat[:, reorder[m], ld],
-                                                                        snr=self.snr_norm[:,ld])
-                        snr_aux[:, m, ld] = self.compute_snr(y_trains_w[:, :, ld], gp.f_star[-1].T[0])
->>>>>>> f2650bd6
                     else:
                         q[:, m, ld] = q_[:, m, ld]
                         q_lat[:, m, ld] = q_lat_[:, m, ld]
@@ -2345,7 +2084,6 @@
         respPair_temp = torch.exp(logrespPair)
         #resp_temp, respPair_temp = self.refill_resp(resp_temp, respPair_temp)
         # Finally see if it is worthy to birth new cluster
-<<<<<<< HEAD
         #new_indexes = torch.where(torch.sum(np.abs(resp - resp_temp), dim=1) > 1.0)[0]
         print(">>> Q_all_loop -------")
         q_bas, elbo_bas = self.compute_q_elbo(resp, respPair, self.weight_mean(q_, snr_),
@@ -2356,15 +2094,6 @@
         if torch.all(torch.sum(resp_temp, dim=0) >= 1.0):
             if q_bas + elbo_bas < q_bas_post + elbo_post:
                 # self.gpmodels = gpmodels_temp
-=======
-        new_indexes = torch.where(torch.sum(np.abs(resp - resp_temp), dim=1) > 1.0)[0]
-        q_bas, elbo_bas = self.compute_q_elbo(resp, respPair, self.weight_mean(q_, snr_), self.weight_mean(q_lat_, snr_), gpmodels, self.M, snr=snr_)
-        q_bas_post, elbo_post = self.compute_q_elbo(resp_temp, respPair_temp, self.weight_mean(q, snr_aux), self.weight_mean(q_lat, snr_aux), gpmodels_temp, M, snr=snr_aux)
-        update_snr = True
-        if torch.all(torch.sum(resp_temp, dim=0) >= 1.0):
-            if q_bas + elbo_bas < q_bas_post + elbo_post:
-                #self.gpmodels = gpmodels_temp
->>>>>>> f2650bd6
                 if reorder.shape[0] == self.f_ind_old.shape[0]:
                     self.f_ind_old = self.f_ind_old[reorder]
                 if update_snr:
