--- conflicted
+++ resolved
@@ -433,17 +433,10 @@
         ini_A, ini_Gamma, ini_C, ini_Sigma, n0 = self.A_def, self.Gamma_def, self.C_def, self.Sigma_def, self.internal_params.n0
         if first:
             #ini_noise = self.cond_to_cuda(self.cond_to_torch(self.gp.kernel.get_params()["k2__noise_level"]))
-<<<<<<< HEAD
             ini_noise = torch.mean(torch.diag(self.Sigma[-1])) * 2e-0
             ini_noise_ = torch.mean(torch.diag(self.Gamma[-1])) * 2e-0
             A_, Gam_, C_, Sig_ = (self.A[-1],
                                   self.Gamma[-1] + torch.mul(ini_noise_, torch.eye(self.Gamma[-1].shape[0],
-=======
-            ini_noise = torch.mean(torch.diag(self.Sigma[-1])) #* 1e-1
-            ini_noise_ = torch.mean(torch.diag(self.Gamma[-1])) #* 1e-1
-            A_, Gam_, C_, Sig_ = (self.A[-1],
-                                  self.Gamma[-1] + torch.mul(ini_noise_, torch.eye(self.Sigma[-1].shape[0],
->>>>>>> f2650bd6
                                                                                   device=ini_noise.device)),
                                   self.C[-1],
                                   self.Sigma[-1] + torch.mul(ini_noise, torch.eye(self.Sigma[-1].shape[0],
@@ -455,11 +448,7 @@
         int_params = matrix_normal_inv_wishart(ini_A, torch.eye(ini_A.shape[0], device=self.device), self.free_deg_MNIV, ini_Gamma)
         obs_params = matrix_normal_inv_wishart(ini_C, torch.eye(ini_C.shape[0], device=self.device), self.free_deg_MNIV, ini_Sigma)
         elb_LDS = elb_LDS + int_params.log_likelihood_MNIW(A_, Gam_, n0) + obs_params.log_likelihood_MNIW(C_, Sig_, n0)
-<<<<<<< HEAD
         return elb_LDS# / len(self.A)
-=======
-        return elb_LDS #/ len(self.A)
->>>>>>> f2650bd6
 
     def compute_sq_err_all(self, x_trains, y_trains, no_first=False):
         """ Method to compute the squared error over all provided examples y_trains.
@@ -1278,22 +1267,12 @@
                    # - d * 0.5 * torch.logdet(self.m_r_cov)\
                    # - self.n0 * 0.5 * torch.logdet(self.scale)\
                    # - self.n0 * d * 0.5 * torch.log(torch.tensor(2.0 * torch.pi, device=self.scale.device))
-<<<<<<< HEAD
         scale_lik = - 0.5 * torch.trace(torch.matmul(sig_inv, self.scale)) #\
                     # - (self.n0 + 1) * 0.5 * torch.logdet(Sigma) #\
                     #- n0 * 0.5 * torch.logdet(self.scale)
                     #- n0 * d * 0.5 * torch.log(torch.tensor(2.0, device=self.scale.device))\
                     #- torch.special.multigammaln(torch.tensor((n0 + d)*0.5, device=self.scale.device), d)
                     # - 0.5 * torch.trace(Sigma)
-=======
-        # scale_lik = - (self.n0 + 1) * 0.5 * torch.logdet(Sigma) \
-        #             - 0.5 * torch.trace(torch.matmul(sig_inv, self.scale)) \
-        #             - n0 * 0.5 * torch.logdet(self.scale) \
-        #             - n0 * d * 0.5 * torch.log(torch.tensor(2.0, device=self.scale.device))\
-        #             - torch.special.multigammaln(torch.tensor((n0 + d)*0.5, device=self.scale.device), d) \
-        #             - 0.5 * torch.trace(Sigma)
-        scale_lik = - 0.5 * torch.trace(torch.matmul(sig_inv, self.scale))
->>>>>>> f2650bd6
         #Scale with dimension:
         #scale_lik = scale_lik / self.scale.shape[0]
         #return scale_lik# / d
